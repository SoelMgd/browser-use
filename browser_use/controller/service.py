--- conflicted
+++ resolved
@@ -261,25 +261,16 @@
 			'Scroll down the page by pixel amount - if none is given, scroll one page',
 			param_model=ScrollAction,
 		)
-<<<<<<< HEAD
 		async def scroll_down(params: ScrollAction, browser_session: BrowserSession):
-			page = await browser_session.get_current_page()
-			if params.amount is not None:
-				await page.evaluate(f'window.scrollBy(0, {params.amount});')
-			else:
-				await page.evaluate('window.scrollBy(0, window.innerHeight);')
-=======
-		async def scroll_down(params: ScrollAction, browser: BrowserContext):
 			"""
 			(a) Use browser._scroll_container for container-aware scrolling.
 			(b) If that JavaScript throws, fall back to window.scrollBy().
 			"""
-			page = await browser.get_current_page()
+			page = await browser_session.get_current_page()
 			dy = params.amount or await page.evaluate('() => window.innerHeight')
->>>>>>> 59215cd1
 
 			try:
-				await browser._scroll_container(dy)
+				await browser_session._scroll_container(dy)
 			except Exception as e:
 				# Hard fallback: always works on root scroller
 				await page.evaluate('(y) => window.scrollBy(0, y)', dy)
@@ -294,21 +285,12 @@
 			'Scroll up the page by pixel amount - if none is given, scroll one page',
 			param_model=ScrollAction,
 		)
-<<<<<<< HEAD
 		async def scroll_up(params: ScrollAction, browser_session: BrowserSession):
 			page = await browser_session.get_current_page()
-			if params.amount is not None:
-				await page.evaluate(f'window.scrollBy(0, -{params.amount});')
-			else:
-				await page.evaluate('window.scrollBy(0, -window.innerHeight);')
-=======
-		async def scroll_up(params: ScrollAction, browser: BrowserContext):
-			page = await browser.get_current_page()
 			dy = -(params.amount or await page.evaluate('() => window.innerHeight'))
->>>>>>> 59215cd1
 
 			try:
-				await browser._scroll_container(dy)
+				await browser_session._scroll_container(dy)
 			except Exception as e:
 				await page.evaluate('(y) => window.scrollBy(0, y)', dy)
 				logger.debug('Smart scroll failed; used window.scrollBy fallback', exc_info=e)
